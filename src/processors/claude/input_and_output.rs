use anyhow::Error;
#[cfg(target_os = "macos")]
use mac_notification_sys::{Notification, get_bundle_identifier, set_application};
#[cfg(not(target_os = "macos"))]
use notify_rust::Notification;
use tracing::{debug, error, info, instrument, warn};

use crate::{
    configuration::Config,
    processors::claude::{
        icon::get_claude_icon_temp_path,
        structs::{HookEventName, HookInput, HookOutput, SessionEndReason},
    },
};

fn create_claude_notification(
    body: &str,
    #[cfg_attr(not(target_os = "macos"), allow(unused_variables))] config: &Config,
) -> Result<(), Error> {
    debug!(
        body_len = body.len(),
        pretend = config.claude.pretend,
        "preparing Claude notification"
    );
    #[cfg(target_os = "macos")]
    {
<<<<<<< HEAD
        use mac_notification_sys::Notification;
        use mac_notification_sys::Sound;
        use mac_notification_sys::get_bundle_identifier;
        use mac_notification_sys::set_application;

=======
>>>>>>> 74e7a586
        let mut notification = Notification::new();

        notification.title("Claude Code").message(body).sound(true);

        let icon_path = get_claude_icon_temp_path().unwrap_or_default();

        if let Some(bundle_id) = get_bundle_identifier("Claude")
            && config.claude.pretend
        {
            set_application(&bundle_id).ok();
            debug!(bundle_id = %bundle_id, "using pretend app bundle for notification");
        } else {
            set_application("com.apple.Terminal").ok();
            debug!("using Terminal bundle for notification");

            if let Some(s) = icon_path.to_str() {
                notification.content_image(s);
                debug!(icon = s, "attached icon to notification");
            }
        }

        if config.claude.sound {
            notification.sound(Sound::Default);
        }

        notification.send()?;
        debug!("sent macOS notification (Claude)");
    }
    #[cfg(not(target_os = "macos"))]
    {
        let mut notification = Notification::new();

        notification.summary("Claude Code").body(body);

        if let Ok(p) = get_claude_icon_temp_path()
            && let Some(s) = p.to_str()
        {
            notification.icon(s);
            debug!(icon = s, "attached icon to notification");
        }

        notification.show()?;
        debug!("sent Linux notification (Claude)");
    }
    Ok(())
}

#[instrument(skip(input, config), level = "debug")]
pub fn process_claude_input(input: String, config: &Config) -> Result<(), Error> {
    let hook_input = match serde_json::from_str::<HookInput>(&input) {
        Ok(hook_input) => hook_input,
        Err(error) => {
            let output = HookOutput {
                system_message: Some(format!(
                    "Failed to parse input JSON: {input:?}, error: {error:?}"
                )),
                suppress_output: Some(false),
                ..Default::default()
            };

            print!("{}", serde_json::to_string(&output)?);

            error!(error = ?error, "failed to parse Claude input JSON");
            return Err(Error::msg("Failed to parse input JSON"));
        }
    };

    let output = match send_notification(&hook_input, config) {
        Ok(_) => HookOutput {
            r#continue: Some(true),
            suppress_output: Some(true),
            ..Default::default()
        },
        Err(error) => {
            let output = HookOutput {
                r#continue: Some(true),
                suppress_output: Some(true),
                system_message: Some(format!("Failed to send notification: {error:?}")),
                ..Default::default()
            };

            print!(
                "{}",
                serde_json::to_string(&output).expect("Failed to serialize output")
            );

            error!(error = ?error, "failed to send Claude notification");
            return Err(error);
        }
    };

    print!(
        "{}",
        serde_json::to_string(&output).expect("Failed to serialize output")
    );
    debug!(
        suppress_output = output.suppress_output.unwrap_or(false),
        cont = output.r#continue.unwrap_or(false),
        has_system_message = output
            .system_message
            .as_ref()
            .map(|s| !s.is_empty())
            .unwrap_or(false),
        "emitted Claude hook output JSON"
    );

    Ok(())
}

#[instrument(skip(hook_input, config), fields(event = ?hook_input.hook_event_name), level = "debug")]
pub fn send_notification(hook_input: &HookInput, config: &Config) -> Result<(), Error> {
    match hook_input.hook_event_name {
        HookEventName::PreToolUse => {
            let tool_name = hook_input.tool_name.as_deref().unwrap_or("a unknown tool");
            info!(tool = tool_name, "Claude: pre tool use");

            create_claude_notification(
                &format!("The agent is trying to use {}", tool_name),
                config,
            )?
        }
        HookEventName::PostToolUse => {
            let tool_name = hook_input.tool_name.as_deref().unwrap_or("a unknown tool");
            info!(tool = tool_name, "Claude: post tool use");

            create_claude_notification(&format!("The agent has used {}", tool_name), config)?
        }
        HookEventName::Notification => {
            let message = hook_input
                .message
                .as_deref()
                .unwrap_or("The agent didn't provide any message.");
            let preview: String = message.chars().take(120).collect();
            info!("Claude: generic notification");
            debug!(
                message_len = message.len(),
                preview = preview,
                "constructed notification message"
            );

            create_claude_notification(message, config)?
        }
        HookEventName::UserPromptSubmit => {
            let prompt = hook_input.prompt.as_deref().unwrap_or("unknown");
            let preview: String = prompt.chars().take(120).collect();
            info!("Claude: user prompt submitted");
            debug!(
                prompt_len = prompt.len(),
                preview = preview,
                "user prompt preview"
            );

            create_claude_notification(&format!("User prompt submitted: {}", prompt), config)?
        }
        HookEventName::Stop => {
            info!("Claude: session stop");
            create_claude_notification("The agent has stopped responding.", config)?
        }
        HookEventName::SubagentStop => {
            info!("Claude: subagent stop");
            create_claude_notification("A subagent has stopped responding.", config)?
        }
        HookEventName::PreCompact => {
            let trigger = hook_input
                .trigger
                .as_ref()
                .map(|t| format!("{:?}", t))
                .unwrap_or_else(|| "unknown".to_string());
            info!("Claude: pre compact");
            debug!(trigger = trigger, "compaction trigger");

            create_claude_notification(
                &format!(
                    "The agent is about to compact the conversation. Trigger: {}",
                    trigger
                ),
                config,
            )?
        }
        HookEventName::SessionStart => {
            info!("Claude: session start");
            create_claude_notification("The agent has started a new session.", config)?
        }
        HookEventName::SessionEnd => {
            let reason = hook_input
                .reason
                .as_ref()
                .map(|r| match r {
                    SessionEndReason::Clear => "the user ran /clear.",
                    SessionEndReason::PromptInputExit => {
                        "the user exited while prompt input was visible."
                    }
                    SessionEndReason::Logout => "the user logged out.",
                    SessionEndReason::Other => "the session ended for unspecified reason.",
                })
                .unwrap_or("unknown");
            info!("Claude: session end");
            debug!(reason = reason, "session end reason");

            create_claude_notification(
                &format!("The agent has ended the session because {}", reason),
                config,
            )?
        }
    }

    Ok(())
}<|MERGE_RESOLUTION|>--- conflicted
+++ resolved
@@ -24,14 +24,11 @@
     );
     #[cfg(target_os = "macos")]
     {
-<<<<<<< HEAD
         use mac_notification_sys::Notification;
         use mac_notification_sys::Sound;
         use mac_notification_sys::get_bundle_identifier;
         use mac_notification_sys::set_application;
 
-=======
->>>>>>> 74e7a586
         let mut notification = Notification::new();
 
         notification.title("Claude Code").message(body).sound(true);
